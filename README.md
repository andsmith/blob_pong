# blob_pong
Generalization of the classic arcade-style game Pong for arbitrary ball viscosities.

### Requirements:
<<<<<<< HEAD
Library headers:
```
> sudo apt install liblapack-dev libopenblas-dev libgmp3-dev libmpfr-dev libsuitesparse-dev
```
Python packages:
```
> pip install jax scikit-sparse opencv-contrib-python
=======
#### Linux:

If you need to install SuiteSparse (to install scikit-sparse), the headers are in these packages:
```
> sudo apt install liblapack-dev libopenblas-dev libgmp3-dev libmpfr-dev libsuitesparse-dev
```
Otherwise, just run:
```
> pip install jax scikit-sparse opencv-contrib-python
```

#### Windows + Anaconda:
Instructions from:[https://anaconda.org/conda-forge/scikit-sparse]().
```
> conda install conda-forge::scikit-sparse
> conda install conda-forge::jax
```
In your Venv:
```
> pip install opencv numpy matplotlib
>>>>>>> e0bdedd6
```

 





### Running the fluid solver

`> python fluid_solver.py`

Right now, it's just smoke being wafted through a random, static velocity field with nonzero divergence (watch the mass creep up/down).


![static advection](/static_advection.png)

The vector field is interpolated over a random 15-cell velocity grid.  
The fluid density resolution is 10x that. <|MERGE_RESOLUTION|>--- conflicted
+++ resolved
@@ -2,15 +2,7 @@
 Generalization of the classic arcade-style game Pong for arbitrary ball viscosities.
 
 ### Requirements:
-<<<<<<< HEAD
-Library headers:
-```
-> sudo apt install liblapack-dev libopenblas-dev libgmp3-dev libmpfr-dev libsuitesparse-dev
-```
-Python packages:
-```
-> pip install jax scikit-sparse opencv-contrib-python
-=======
+
 #### Linux:
 
 If you need to install SuiteSparse (to install scikit-sparse), the headers are in these packages:
@@ -31,7 +23,6 @@
 In your Venv:
 ```
 > pip install opencv numpy matplotlib
->>>>>>> e0bdedd6
 ```
 
  
